--- conflicted
+++ resolved
@@ -125,22 +125,10 @@
     if req.dry_run:
         return None
 
-<<<<<<< HEAD
-    async with glob.LOCK.get_lock() as lock:  # todo test it!
-        # todo check if anything locked
-        assert glob.SCENE
-
-        scene_id = glob.SCENE.id
-        glob.SCENE = None
-        glob.LOCK = None
-        OBJECTS_WITH_UPDATED_POSE.clear()
-        asyncio.ensure_future(notify_scene_closed(scene_id))
-=======
     scene_id = glob.SCENE.id
     glob.SCENE = None
     glob.OBJECTS_WITH_UPDATED_POSE.clear()
     asyncio.ensure_future(notify_scene_closed(scene_id))
->>>>>>> 41cd6f23
 
 
 @scene_needed
@@ -150,17 +138,9 @@
     assert glob.SCENE
     glob.SCENE.modified = await storage.update_scene(glob.SCENE.scene)
     asyncio.ensure_future(notif.broadcast_event(sevts.s.SceneSaved()))
-<<<<<<< HEAD
-    async with glob.LOCK.get_lock():
-        # todo check if anything locked
-        for obj_id in OBJECTS_WITH_UPDATED_POSE:
-            asyncio.ensure_future(scene_object_pose_updated(glob.SCENE.id, obj_id))
-        OBJECTS_WITH_UPDATED_POSE.clear()
-=======
     for obj_id in glob.OBJECTS_WITH_UPDATED_POSE:
         asyncio.ensure_future(invalidate_joints_using_object_as_parent(glob.SCENE.object(obj_id)))
     glob.OBJECTS_WITH_UPDATED_POSE.clear()
->>>>>>> 41cd6f23
     return None
 
 
@@ -334,25 +314,16 @@
         obj = glob.SCENE.object(req.args.id)
         glob.SCENE.delete_object(req.args.id)
 
-<<<<<<< HEAD
-        if req.args.id in OBJECTS_WITH_UPDATED_POSE:
-            OBJECTS_WITH_UPDATED_POSE.remove(req.args.id)
-=======
-    if req.args.id in glob.OBJECTS_WITH_UPDATED_POSE:
-        glob.OBJECTS_WITH_UPDATED_POSE.remove(req.args.id)
->>>>>>> 41cd6f23
+        if req.args.id in glob.OBJECTS_WITH_UPDATED_POSE:
+            glob.OBJECTS_WITH_UPDATED_POSE.remove(req.args.id)
 
         evt = sevts.s.SceneObjectChanged(obj)
         evt.change_type = Event.Type.REMOVE
         asyncio.ensure_future(notif.broadcast_event(evt))
 
-<<<<<<< HEAD
+        # TODO this should be done after scene is saved
         asyncio.ensure_future(remove_object_references_from_projects(req.args.id))
-=======
-    # TODO this should be done after scene is saved
-    asyncio.ensure_future(remove_object_references_from_projects(req.args.id))
->>>>>>> 41cd6f23
-    return None
+        return None
 
 
 @scene_needed

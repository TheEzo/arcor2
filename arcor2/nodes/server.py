--- conflicted
+++ resolved
@@ -140,10 +140,7 @@
         await logger.info("Attempting connection to manager...")
 
         try:
-<<<<<<< HEAD
-            MANAGER_URL = os.getenv("ARCOR2_EXECUTION_URL", f"http://127.0.0.1:{MANAGER_PORT}")
-=======
->>>>>>> 3748500b
+
             async with websockets.connect(MANAGER_URL) as manager_client:
 
                 await logger.info("Connected to manager.")
